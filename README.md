--- conflicted
+++ resolved
@@ -67,143 +67,7 @@
 
 ## Tests
 
-<<<<<<< HEAD
 The test262
 [draft tests](https://github.com/mikesamuel/proposal-array-is-template-object/blob/master/test/built-ins/Array/)
 which would be added under
-[test/built-ins/Array](https://github.com/tc39/test262/tree/master/test/built-ins/Array)
-=======
-Added under [test/built-ins/Array](https://github.com/tc39/test262/tree/master/test/built-ins/Array)
-
-```js
-// A template tag that applies the function under test
-// and returns its result.
-function directTag(strings) {
-  return Array.isTemplateObject(strings);
-}
-
-// A template tag that does the same but passes its
-// argument via normal function application.
-function indirectTag(strings) {
-  return directTag(strings);
-}
-
-// A template object that escapes the tag function body.
-var escapedStrings = null;
-((x) => (escapedStrings = x))`foo ${ null } bar`;
-
-// Things that out be recognized as template objects.
-// Elements are [ description, candidate value ] pairs.
-var posTestCases = [
-  [ 'direct', () => directTag`foo` ],
-  // It doesn't matter whether the strings were used with the tag that's running.
-  [ 'indirect', () => indirectTag`bar` ],
-  // Or whether there is even a tag function on the stack.
-  [ 'escaped', () => Array.isTemplateObject(escapedStrings) ],
-];
-
-var falsePositives = [];
-
-for (const [ message, f ] of posTestCases) {
-  let result = null;
-  try {
-    result = f();
-  } catch (e) {
-    falsePositives.push(message + ' threw');
-    continue;
-  }
-  if (result !== true) {
-    falsePositives.push(message);
-  }
-}
-
-// Things that should not be recognized as template objects.
-// Elements are [ description, candidate value ] pairs.
-var negTestCases = [
-  // Common values are not template string objects.
-  [ 'zero args', () => directTag() ],
-  [ 'null', () => directTag(null) ],
-  [ 'undefined', () => directTag(undefined) ],
-  [ 'zero', () => directTag(0) ],
-  [ '-zero', () => directTag(-0) ],
-  [ 'number', () => directTag(123) ],
-  [ 'NaN', () => directTag(NaN) ],
-  [ '+Inf', () => directTag(+Infinity) ],
-  [ '-Inf', () => directTag(-Infinity) ],
-  [ 'false', () => directTag(false) ],
-  [ 'true', () => directTag(true) ],
-  [ '{}', () => directTag({}) ],
-  [ '[ "x" ]', () => directTag([ "x" ]) ],
-  [ 'empty string', () => directTag('') ],
-  [ 'string', () => directTag('foo') ],
-  [ 'function', () => directTag(directTag) ],
-  // A proxy over a template string object is not a template string object.
-  [ 'proxy', () => directTag(new Proxy(escapedStrings, {})) ],
-  // User code can't distinguish this case which is why this proposal adds value.
-  [
-    'forgery',
-    () => {
-      let arr = [ 'really really real' ];
-      Object.defineProperty(arr, 'raw', { value: arr });
-      Object.freeze(arr);
-      return directTag(arr);
-    }
-  ],
-  // The implementation shouldn't muck with its argument.
-  [
-    'argument not poked', () => {
-      let poked = false;
-      let arg = new Proxy(
-        [],
-        new Proxy(
-          {},
-          {
-            has(...args) {
-              poked = true;
-              return Reflect.has(...args);
-            },
-            get(...args) {
-              poked = true;
-              return Reflect.get(...args);
-            },
-            getPropertyDescriptor(...args) {
-              poked = true;
-              return Reflect.getPropertyDescriptor(...args);
-            },
-            getPrototypeOf(...args) {
-              poked = true;
-              return Reflect.getPrototypeOf(...args);
-            },
-          }));
-      return Array.isTemplateObject(arg) || poked;
-    }
-  ],
-  // Since a motivating use case is to identify strings that originated within
-  // the current origin, it shouldn't return true for a template object that
-  // originated in a different realm.
-  // TODO: cross realm test is negative
-];
-
-var falseNegatives = [];
-
-for (const [ message, f ] of negTestCases) {
-  let result = null;
-  try {
-    result = f();
-  } catch (e) {
-    falseNegatives.push(message + ' threw');
-    continue;
-  }
-  if (result !== false) {
-    falseNegatives.push(message);
-  }
-}
-
-if (falsePositives.length) {
-  $ERROR(`#1: Array.isTemplateObject producing spurious positive results: ${ falsePositives }`);
-}
-if (falseNegatives.length) {
-  $ERROR(`#2: Array.isTemplateObject producing spurious negative results: ${ falseNegatives }`);
-}
-```
->>>>>>> b66f808c
+[test/built-ins/Array](https://github.com/tc39/test262/tree/master/test/built-ins/Array)